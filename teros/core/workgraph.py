"""
PS-TEROS Core WorkGraph

This module contains the core workflow for PS-TEROS calculations using
the pythonic scatter-gather pattern for parallel execution.
"""

import typing as t
from aiida import orm
from aiida.plugins import WorkflowFactory
from aiida_workgraph import task, WorkGraph, dynamic, namespace
from ase.io import read
from teros.core.hf import calculate_formation_enthalpy
from teros.core.slabs import (
    generate_slab_structures,
    wrap_input_slabs,
    relax_slabs_scatter,
    extract_total_energy,
)
from teros.core.thermodynamics import (
    identify_oxide_type,
    compute_surface_energies_scatter,
)
from teros.core.cleavage import compute_cleavage_energies_scatter

def load_structure_from_file(filepath: str) -> orm.StructureData:
    """
    Load structure from a file using ASE (helper function for graph construction).

    Args:
        filepath: Path to structure file

    Returns:
        StructureData node
    """
    atoms = read(filepath)
    return orm.StructureData(ase=atoms)


def get_settings():
    """
    Parser settings for aiida-vasp.
    """
    return {
        'parser_settings': {
            'add_energy': True,
            'add_trajectory': True,
            'add_structure': True,
            'add_kpoints': True,
        }
    }

# NOTE: Using scatter-gather pattern for slab relaxations
# All VASP tasks created in parallel within @task.graph

@task.graph(outputs=[
    'bulk_energy', 'metal_energy', 'nonmetal_energy', 'oxygen_energy',
    'bulk_structure', 'metal_structure', 'nonmetal_structure', 'oxygen_structure',
    'formation_enthalpy', 'slab_structures', 'relaxed_slabs', 'slab_energies',
<<<<<<< HEAD
    'surface_energies', 'cleavage_energies',
=======
    'surface_energies', 'slab_remote',
>>>>>>> e48b72a5
])
def core_workgraph(
    structures_dir: str,
    bulk_name: str,
    metal_name: str,
    oxygen_name: str,
    code_label: str,
    potential_family: str,
    bulk_potential_mapping: dict,
    metal_potential_mapping: dict,
    oxygen_potential_mapping: dict,
    kpoints_spacing: float,
    bulk_parameters: dict,
    bulk_options: dict,
    metal_parameters: dict,
    metal_options: dict,
    oxygen_parameters: dict,
    oxygen_options: dict,
    clean_workdir: bool,
    nonmetal_name: str = None,
    nonmetal_potential_mapping: dict = None,
    nonmetal_parameters: dict = None,
    nonmetal_options: dict = None,
    miller_indices: list = None,
    min_slab_thickness: float = None,
    min_vacuum_thickness: float = None,
    slab_parameters: dict = None,
    slab_options: dict = None,
    slab_potential_mapping: dict = None,
    slab_kpoints_spacing: float = None,
    lll_reduce: bool = False,
    center_slab: bool = True,
    symmetrize: bool = False,
    primitive: bool = True,
    in_unit_planes: bool = False,
    max_normal_search: int = None,
    relax_slabs: bool = False,
    compute_thermodynamics: bool = False,
    thermodynamics_sampling: int = 100,
    input_slabs: dict = None,
    use_input_slabs: bool = False,  # Signal to skip slab generation
    compute_cleavage: bool = False,
):
    """
    Core WorkGraph for formation enthalpy calculations of binary and ternary oxides with slab generation.

    This workflow relaxes the bulk compound and all reference elements in parallel,
    then calculates the formation enthalpy and generates slab structures from the relaxed bulk.
    Optionally relaxes slabs and computes surface energies with thermodynamics.
    The workflow is general and works for any binary oxide (e.g., Ag2O, CuO) or ternary oxide 
    system (e.g., Ag3PO4, Fe2WO6, etc.). For binary oxides, nonmetal parameters should be None.
    Each reference (metal, nonmetal, oxygen) can have its own specific calculation parameters.

    Args:
        structures_dir: Directory containing all structure files
        bulk_name: Filename of bulk structure (e.g., 'ag2o.cif' or 'ag3po4.cif')
        metal_name: Filename of metal reference structure (e.g., 'Ag.cif')
        oxygen_name: Filename of oxygen reference structure (e.g., 'O2.cif')
        code_label: Label of the VASP code in AiiDA
        potential_family: Name of the potential family
        bulk_potential_mapping: Mapping for bulk (e.g., {'Ag': 'Ag', 'O': 'O'} for binary or {'Ag': 'Ag', 'P': 'P', 'O': 'O'} for ternary)
        metal_potential_mapping: Mapping for metal (e.g., {'Ag': 'Ag'})
        oxygen_potential_mapping: Mapping for oxygen (e.g., {'O': 'O'})
        nonmetal_name: Filename of nonmetal reference structure (e.g., 'P.cif'). Optional, None for binary oxides.
        nonmetal_potential_mapping: Mapping for nonmetal (e.g., {'P': 'P'}). Optional, None for binary oxides.
        nonmetal_parameters: VASP parameters for nonmetal reference. Optional, None for binary oxides.
        nonmetal_options: Scheduler options for nonmetal reference. Optional, None for binary oxides.
        kpoints_spacing: K-points spacing in A^-1 * 2pi
        bulk_parameters: VASP parameters for bulk
        bulk_options: Scheduler options for bulk
        metal_parameters: VASP parameters for metal reference
        metal_options: Scheduler options for metal reference
        nonmetal_parameters: VASP parameters for nonmetal reference
        nonmetal_options: Scheduler options for nonmetal reference
        oxygen_parameters: VASP parameters for oxygen reference
        oxygen_options: Scheduler options for oxygen reference
        clean_workdir: Whether to clean work directory
        miller_indices: Miller indices for slab generation (e.g., [1, 0, 0]). Not required if input_slabs provided.
        min_slab_thickness: Minimum slab thickness in Angstroms. Not required if input_slabs provided.
        min_vacuum_thickness: Minimum vacuum thickness in Angstroms. Not required if input_slabs provided.
        slab_parameters: VASP parameters for slab relaxation. Default: None (uses bulk_parameters)
        slab_options: Scheduler options for slab calculations. Default: None (uses bulk_options)
        slab_potential_mapping: Potential mapping for slabs. Default: None (uses bulk_potential_mapping)
        slab_kpoints_spacing: K-points spacing for slabs. Default: None (uses kpoints_spacing)
        lll_reduce: Reduce cell using LLL algorithm. Default: False
        center_slab: Center the slab in c direction. Default: True
        symmetrize: Generate symmetrically distinct terminations. Default: False
        primitive: Find primitive cell before slab generation. Default: True
        in_unit_planes: Restrict Miller indices to unit planes. Default: False
        max_normal_search: Max normal search for Miller indices. Default: None
        relax_slabs: Whether to relax the generated slabs with VASP. Default: False
        compute_thermodynamics: Whether to compute surface energies. Default: False (requires relax_slabs=True)
        thermodynamics_sampling: Number of grid points for chemical potential sampling. Default: 100
        input_slabs: Dictionary of pre-generated slab structures (e.g., {'term_0': StructureData, ...}). 
                     If provided, slab generation is skipped. Default: None
        compute_cleavage: Whether to compute cleavage energies for complementary slab pairs. Default: False (requires relax_slabs=True)

    Returns:
        Dictionary with energies, structures, formation enthalpy, slab structures, and optionally surface energies:
            - bulk_energy, metal_energy, nonmetal_energy, oxygen_energy: Total energies (Float)
            - bulk_structure, metal_structure, nonmetal_structure, oxygen_structure: Relaxed structures (StructureData)
            - formation_enthalpy: Formation enthalpy and related data (Dict)
            - slab_structures: Dynamic namespace with all generated slab terminations (StructureData)
            - relaxed_slabs: Dynamic namespace with relaxed slab structures (if relax_slabs=True)
            - slab_energies: Dynamic namespace with slab energies (if relax_slabs=True)
            - slab_remote: Dynamic namespace with RemoteData nodes for each slab relaxation (if relax_slabs=True)
            - surface_energies: Dynamic namespace with surface energy data (if compute_thermodynamics=True)
            - cleavage_energies: Dynamic namespace with cleavage energy data (if compute_cleavage=True)
    """
    # Load the code
    code = orm.load_code(code_label)

    # Get VASP workchain and wrap it as a task
    VaspWorkChain = WorkflowFactory('vasp.v2.vasp')
    VaspTask = task(VaspWorkChain)

    # ===== BULK RELAXATION =====
    bulk_struct = load_structure_from_file(f"{structures_dir}/{bulk_name}")

    bulk_vasp = VaspTask(
        structure=bulk_struct,
        code=code,
        parameters={'incar': bulk_parameters},
        options=bulk_options,
        kpoints_spacing=kpoints_spacing,
        potential_family=potential_family,
        potential_mapping=bulk_potential_mapping,
        clean_workdir=clean_workdir,
        settings=orm.Dict(dict=get_settings()),
    )

    bulk_energy = extract_total_energy(energies=bulk_vasp.misc)

    # ===== METAL RELAXATION =====
    metal_struct = load_structure_from_file(f"{structures_dir}/{metal_name}")

    metal_vasp = VaspTask(
        structure=metal_struct,
        code=code,
        parameters={'incar': metal_parameters},
        options=metal_options,
        kpoints_spacing=kpoints_spacing,
        potential_family=potential_family,
        potential_mapping=metal_potential_mapping,
        clean_workdir=clean_workdir,
        settings=orm.Dict(dict=get_settings()),
    )

    metal_energy = extract_total_energy(energies=metal_vasp.misc)

    # ===== NONMETAL RELAXATION (ONLY FOR TERNARY OXIDES) =====
    if nonmetal_name is not None:
        nonmetal_struct = load_structure_from_file(f"{structures_dir}/{nonmetal_name}")

        nonmetal_vasp = VaspTask(
            structure=nonmetal_struct,
            code=code,
            parameters={'incar': nonmetal_parameters},
            options=nonmetal_options,
            kpoints_spacing=kpoints_spacing,
            potential_family=potential_family,
            potential_mapping=nonmetal_potential_mapping,
            clean_workdir=clean_workdir,
            settings=orm.Dict(dict=get_settings()),
        )

        nonmetal_energy = extract_total_energy(energies=nonmetal_vasp.misc)
    else:
        # For binary oxides, use dummy values (will be ignored by calculate_formation_enthalpy)
        nonmetal_vasp = type('obj', (object,), {'structure': metal_vasp.structure})()
        nonmetal_energy = type('obj', (object,), {'result': metal_energy.result})()

    # ===== OXYGEN RELAXATION =====
    oxygen_struct = load_structure_from_file(f"{structures_dir}/{oxygen_name}")

    oxygen_vasp = VaspTask(
        structure=oxygen_struct,
        code=code,
        parameters={'incar': oxygen_parameters},
        options=oxygen_options,
        kpoints_spacing=kpoints_spacing,
        potential_family=potential_family,
        potential_mapping=oxygen_potential_mapping,
        clean_workdir=clean_workdir,
        settings=orm.Dict(dict=get_settings()),
    )

    oxygen_energy = extract_total_energy(energies=oxygen_vasp.misc)

    # ===== FORMATION ENTHALPY CALCULATION =====
    formation_hf = calculate_formation_enthalpy(
        bulk_structure=bulk_vasp.structure,
        bulk_energy=bulk_energy.result,
        metal_structure=metal_vasp.structure,
        metal_energy=metal_energy.result,
        nonmetal_structure=nonmetal_vasp.structure,
        nonmetal_energy=nonmetal_energy.result,
        oxygen_structure=oxygen_vasp.structure,
        oxygen_energy=oxygen_energy.result,
    )

    # ===== SLAB GENERATION =====
    # Use input slabs if provided, otherwise generate them
    if use_input_slabs:
        # User will provide pre-generated slabs after building
        # Skip slab generation entirely
        slab_namespace = None  # Will be set post-build
    else:
        # Generate slabs using the pythonic scatter-gather pattern
        if miller_indices is None or min_slab_thickness is None or min_vacuum_thickness is None:
            raise ValueError(
                "When input_slabs is not provided, miller_indices, min_slab_thickness, "
                "and min_vacuum_thickness are required for slab generation."
            )
        
        slab_namespace = generate_slab_structures(
            bulk_structure=bulk_vasp.structure,
            miller_indices=orm.List(list=miller_indices),
            min_slab_thickness=orm.Float(min_slab_thickness),
            min_vacuum_thickness=orm.Float(min_vacuum_thickness),
            lll_reduce=orm.Bool(lll_reduce),
            center_slab=orm.Bool(center_slab),
            symmetrize=orm.Bool(symmetrize),
            primitive=orm.Bool(primitive),
        ).slabs

    # ===== SLAB RELAXATION (OPTIONAL) =====
    relaxed_slabs_output = {}
    slab_energies_output = {}
    slab_remote_output = {}

    if relax_slabs and slab_namespace is not None:
        # Use slab-specific parameters or fall back to bulk parameters
        slab_params = slab_parameters if slab_parameters is not None else bulk_parameters
        slab_opts = slab_options if slab_options is not None else bulk_options
        slab_pot_map = slab_potential_mapping if slab_potential_mapping is not None else bulk_potential_mapping
        slab_kpts = slab_kpoints_spacing if slab_kpoints_spacing is not None else kpoints_spacing

        # Use scatter-gather pattern for parallel slab relaxation
        relaxation_outputs = relax_slabs_scatter(
            slabs=slab_namespace,
            code=code,
            potential_family=potential_family,
            potential_mapping=slab_pot_map,
            parameters=slab_params,
            options=slab_opts,
            kpoints_spacing=slab_kpts,
            clean_workdir=clean_workdir,
        )

        relaxed_slabs_output = relaxation_outputs.relaxed_structures
        slab_energies_output = relaxation_outputs.energies
        slab_remote_output = relaxation_outputs.remote_folders

    # ===== THERMODYNAMICS CALCULATION (OPTIONAL) =====
    surface_energies_output = {}
    if compute_thermodynamics and relax_slabs and slab_namespace is not None:
        # Identify oxide type (binary or ternary)
        oxide_type_result = identify_oxide_type(bulk_structure=bulk_vasp.structure)
        
        # Compute surface energies for all slabs
        # The formation_hf.result Dict contains all needed reference energies
        surface_outputs = compute_surface_energies_scatter(
            slabs=relaxed_slabs_output,
            energies=slab_energies_output,
            bulk_structure=bulk_vasp.structure,
            bulk_energy=bulk_energy.result,
            reference_energies=formation_hf.result,  # Dict with reference energies
            formation_enthalpy=formation_hf.result,  # Dict with formation_enthalpy_ev key
            oxide_type=oxide_type_result.result,  # Pass the Str node directly
            sampling=thermodynamics_sampling,
        )
        
        surface_energies_output = surface_outputs.surface_energies

    # ===== CLEAVAGE ENERGY CALCULATION (OPTIONAL) =====
    cleavage_energies_output = None
    if compute_cleavage and relax_slabs:
        # Compute cleavage energies for all complementary slab pairs
        cleavage_outputs = compute_cleavage_energies_scatter(
            slabs=relaxed_slabs_output,
            energies=slab_energies_output,
            bulk_structure=bulk_vasp.structure,
            bulk_energy=bulk_energy.result,
        )
        
        cleavage_energies_output = cleavage_outputs.cleavage_energies

    # Return all outputs
    return {
        'bulk_energy': bulk_energy.result,
        'bulk_structure': bulk_vasp.structure,
        'metal_energy': metal_energy.result,
        'metal_structure': metal_vasp.structure,
        'nonmetal_energy': nonmetal_energy.result,
        'nonmetal_structure': nonmetal_vasp.structure,
        'oxygen_energy': oxygen_energy.result,
        'oxygen_structure': oxygen_vasp.structure,
        'formation_enthalpy': formation_hf.result,
        'slab_structures': slab_namespace if slab_namespace is not None else {},
        'relaxed_slabs': relaxed_slabs_output,
        'slab_energies': slab_energies_output,
        'surface_energies': surface_energies_output,
<<<<<<< HEAD
        'cleavage_energies': cleavage_energies_output,
=======
        'slab_remote': slab_remote_output,
>>>>>>> e48b72a5
    }


def build_core_workgraph(
    structures_dir: str,
    bulk_name: str,
    metal_name: str,
    oxygen_name: str,
    miller_indices: list = None,
    min_slab_thickness: float = None,
    min_vacuum_thickness: float = None,
    code_label: str = 'VASP-VTST-6.4.3@bohr',
    potential_family: str = 'PBE',
    bulk_potential_mapping: dict = None,
    metal_potential_mapping: dict = None,
    oxygen_potential_mapping: dict = None,
    nonmetal_name: str = None,
    nonmetal_potential_mapping: dict = None,
    nonmetal_parameters: dict = None,
    nonmetal_options: dict = None,
    kpoints_spacing: float = 0.3,
    bulk_parameters: dict = None,
    bulk_options: dict = None,
    metal_parameters: dict = None,
    metal_options: dict = None,
    oxygen_parameters: dict = None,
    oxygen_options: dict = None,
    clean_workdir: bool = True,
    slab_parameters: dict = None,
    slab_options: dict = None,
    slab_potential_mapping: dict = None,
    slab_kpoints_spacing: float = None,
    lll_reduce: bool = False,
    center_slab: bool = True,
    symmetrize: bool = False,
    primitive: bool = True,
    in_unit_planes: bool = False,
    max_normal_search: int = None,
    relax_slabs: bool = False,
    compute_thermodynamics: bool = False,
    thermodynamics_sampling: int = 100,
    input_slabs: dict = None,
    compute_cleavage: bool = False,
    name: str = 'FormationEnthalpy',
):
    """
    Build a formation enthalpy WorkGraph for binary or ternary oxides with slab generation and optional relaxation.

    This is a convenience wrapper that builds and returns a WorkGraph
    ready to calculate formation enthalpy, generate slab structures, and optionally relax them.

    Args:
        structures_dir: Directory containing structure files
        bulk_name: Filename of bulk structure
        metal_name: Filename of metal reference structure
        oxygen_name: Filename of oxygen reference structure
        nonmetal_name: Filename of nonmetal reference structure. None for binary oxides. Default: None
        relax_slabs: Whether to relax generated slabs with VASP. Default: False
        compute_thermodynamics: Whether to compute surface energies. Default: False
        thermodynamics_sampling: Grid resolution for chemical potential sampling. Default: 100
        compute_cleavage: Whether to compute cleavage energies. Default: False
        slab_parameters: VASP parameters for slab relaxation. Default: None (uses bulk_parameters)
        slab_options: Scheduler options for slab calculations. Default: None (uses bulk_options)
        slab_potential_mapping: Potential mapping for slabs. Default: None (uses bulk_potential_mapping)
        slab_kpoints_spacing: K-points spacing for slabs. Default: None (uses kpoints_spacing)
        input_slabs: Dictionary of pre-generated slab structures. If provided, skips slab generation. Default: None
        miller_indices: Miller indices for slab generation. Not required if input_slabs provided.
        min_slab_thickness: Minimum slab thickness. Not required if input_slabs provided.
        min_vacuum_thickness: Minimum vacuum thickness. Not required if input_slabs provided.
        ... (other parameters as before)

    Returns:
        WorkGraph instance ready to be submitted
    """
    # Special handling for input_slabs: stored nodes can't be passed through @task.graph
    use_input_slabs = input_slabs is not None and len(input_slabs) > 0
    
    # Build the workgraph (pass None for input_slabs to avoid serialization issues)
    # Note: parameters will be wrapped with {'incar': ...} inside the graph
    wg = core_workgraph.build(
        structures_dir=structures_dir,
        bulk_name=bulk_name,
        metal_name=metal_name,
        oxygen_name=oxygen_name,
        code_label=code_label,
        potential_family=potential_family,
        bulk_potential_mapping=bulk_potential_mapping or {},
        metal_potential_mapping=metal_potential_mapping or {},
        oxygen_potential_mapping=oxygen_potential_mapping or {},
        nonmetal_name=nonmetal_name,
        nonmetal_potential_mapping=nonmetal_potential_mapping or {} if nonmetal_name else None,
        kpoints_spacing=kpoints_spacing,
        bulk_parameters=bulk_parameters or {},
        bulk_options=bulk_options or {},
        metal_parameters=metal_parameters or {},
        metal_options=metal_options or {},
        nonmetal_parameters=nonmetal_parameters or {} if nonmetal_name else None,
        nonmetal_options=nonmetal_options or {} if nonmetal_name else None,
        oxygen_parameters=oxygen_parameters or {},
        oxygen_options=oxygen_options or {},
        clean_workdir=clean_workdir,
        miller_indices=miller_indices if not use_input_slabs else [0, 0, 1],  # Dummy value
        min_slab_thickness=min_slab_thickness if not use_input_slabs else 10.0,  # Dummy value
        min_vacuum_thickness=min_vacuum_thickness if not use_input_slabs else 10.0,  # Dummy value
        slab_parameters=slab_parameters,
        slab_options=slab_options,
        slab_potential_mapping=slab_potential_mapping,
        slab_kpoints_spacing=slab_kpoints_spacing,
        lll_reduce=lll_reduce,
        center_slab=center_slab,
        symmetrize=symmetrize,
        primitive=primitive,
        in_unit_planes=in_unit_planes,
        max_normal_search=max_normal_search,
        relax_slabs=relax_slabs,
        compute_thermodynamics=compute_thermodynamics,
        thermodynamics_sampling=thermodynamics_sampling,
        input_slabs=None,  # Always pass None to avoid serialization
        use_input_slabs=use_input_slabs,  # Pass the flag
        compute_cleavage=compute_cleavage,
    )
    
    # If user provided slabs, manually add the relax_slabs_scatter task
    if use_input_slabs and relax_slabs:
        from teros.core.slabs import relax_slabs_scatter
        from teros.core.thermodynamics import identify_oxide_type, compute_surface_energies_scatter
        from aiida.orm import Code, load_code
        
        # Get code
        code = load_code(code_label)
        
        # Get parameters
        slab_params = slab_parameters if slab_parameters is not None else bulk_parameters
        slab_opts = slab_options if slab_options is not None else bulk_options
        slab_pot_map = slab_potential_mapping if slab_potential_mapping is not None else bulk_potential_mapping
        slab_kpts = slab_kpoints_spacing if slab_kpoints_spacing is not None else kpoints_spacing
        
        # Add the scatter task manually with user slabs as input
        scatter_task = wg.add_task(
            relax_slabs_scatter,
            name='relax_slabs_scatter',
            slabs=input_slabs,
            code=code,
            potential_family=potential_family,
            potential_mapping=slab_pot_map,
            parameters=slab_params,
            options=slab_opts,
            kpoints_spacing=slab_kpts,
            clean_workdir=clean_workdir,
        )
        
        # Connect slab outputs to graph outputs
        wg.outputs.relaxed_slabs = scatter_task.outputs.relaxed_structures
        wg.outputs.slab_energies = scatter_task.outputs.energies
        wg.outputs.slab_remote = scatter_task.outputs.remote_folders
        wg.outputs.slab_structures = input_slabs
        
        # Add thermodynamics calculation if requested
        if compute_thermodynamics:
            # Get tasks that were created in the core_workgraph
            bulk_vasp_task = wg.tasks['VaspWorkChain']  # Bulk relaxation task
            bulk_energy_task = wg.tasks['extract_total_energy']  # Bulk energy extraction
            formation_hf_task = wg.tasks['calculate_formation_enthalpy']
            
            # Add oxide type identification task with unique name
            oxide_type_task = wg.add_task(
                identify_oxide_type,
                name='identify_oxide_type_input_slabs',
                bulk_structure=bulk_vasp_task.outputs.structure,
            )
            
            # Add surface energies scatter task with unique name
            surface_energies_task = wg.add_task(
                compute_surface_energies_scatter,
                name='compute_surface_energies_input_slabs',
                slabs=scatter_task.outputs.relaxed_structures,
                energies=scatter_task.outputs.energies,
                bulk_structure=bulk_vasp_task.outputs.structure,
                bulk_energy=bulk_energy_task.outputs.result,
                reference_energies=formation_hf_task.outputs.result,
                formation_enthalpy=formation_hf_task.outputs.result,
                oxide_type=oxide_type_task.outputs.result,
                sampling=thermodynamics_sampling,
            )
            
            # Connect surface energies output
            wg.outputs.surface_energies = surface_energies_task.outputs.surface_energies

    # Set the name
    wg.name = name

    return wg


def build_core_workgraph_with_map(
    structures_dir: str,
    bulk_name: str,
    metal_name: str,
    oxygen_name: str,
    miller_indices: list = None,
    min_slab_thickness: float = None,
    min_vacuum_thickness: float = None,
    code_label: str = 'VASP-VTST-6.4.3@bohr',
    potential_family: str = 'PBE',
    bulk_potential_mapping: dict = None,
    metal_potential_mapping: dict = None,
    oxygen_potential_mapping: dict = None,
    nonmetal_name: str = None,
    nonmetal_potential_mapping: dict = None,
    nonmetal_parameters: dict = None,
    nonmetal_options: dict = None,
    kpoints_spacing: float = 0.3,
    bulk_parameters: dict = None,
    bulk_options: dict = None,
    metal_parameters: dict = None,
    metal_options: dict = None,
    oxygen_parameters: dict = None,
    oxygen_options: dict = None,
    clean_workdir: bool = True,
    slab_parameters: dict = None,
    slab_options: dict = None,
    slab_potential_mapping: dict = None,
    slab_kpoints_spacing: float = None,
    lll_reduce: bool = False,
    center_slab: bool = True,
    symmetrize: bool = False,
    primitive: bool = True,
    in_unit_planes: bool = False,
    max_normal_search: int = None,
    relax_slabs: bool = False,
    compute_thermodynamics: bool = False,
    thermodynamics_sampling: int = 100,
    input_slabs: dict = None,
    compute_cleavage: bool = False,
    name: str = 'FormationEnthalpy_ScatterGather',
) -> WorkGraph:
    """
    DEPRECATED: Now uses scatter-gather pattern instead of Map zone.

    Build a formation enthalpy WorkGraph using scatter-gather pattern for slab relaxations.

    This function creates a WorkGraph that:
    1. Relaxes bulk and reference structures in parallel
    2. Calculates formation enthalpy
    3. Generates slab structures from relaxed bulk
    4. Uses scatter-gather pattern (@task.graph) to relax all slabs in parallel (if relax_slabs=True)

    Note: This function is now an alias for build_core_workgraph with updated
    implementation using the pythonic scatter-gather pattern instead of Map zones.

    Args:
        Same as build_core_workgraph

    Returns:
        WorkGraph instance ready to be submitted
    """
    # Simply forward to build_core_workgraph which now uses scatter-gather
    return build_core_workgraph(
        structures_dir=structures_dir,
        bulk_name=bulk_name,
        metal_name=metal_name,
        oxygen_name=oxygen_name,
        nonmetal_name=nonmetal_name,
        miller_indices=miller_indices,
        min_slab_thickness=min_slab_thickness,
        min_vacuum_thickness=min_vacuum_thickness,
        code_label=code_label,
        potential_family=potential_family,
        bulk_potential_mapping=bulk_potential_mapping,
        metal_potential_mapping=metal_potential_mapping,
        nonmetal_potential_mapping=nonmetal_potential_mapping,
        oxygen_potential_mapping=oxygen_potential_mapping,
        kpoints_spacing=kpoints_spacing,
        bulk_parameters=bulk_parameters,
        bulk_options=bulk_options,
        metal_parameters=metal_parameters,
        metal_options=metal_options,
        nonmetal_parameters=nonmetal_parameters,
        nonmetal_options=nonmetal_options,
        oxygen_parameters=oxygen_parameters,
        oxygen_options=oxygen_options,
        clean_workdir=clean_workdir,
        slab_parameters=slab_parameters,
        slab_options=slab_options,
        slab_potential_mapping=slab_potential_mapping,
        slab_kpoints_spacing=slab_kpoints_spacing,
        lll_reduce=lll_reduce,
        center_slab=center_slab,
        symmetrize=symmetrize,
        primitive=primitive,
        in_unit_planes=in_unit_planes,
        max_normal_search=max_normal_search,
        relax_slabs=relax_slabs,
        compute_thermodynamics=compute_thermodynamics,
        thermodynamics_sampling=thermodynamics_sampling,
        input_slabs=input_slabs,
        compute_cleavage=compute_cleavage,
        name=name,
    )


if __name__ == '__main__':
    """
    Simple test/example of the WorkGraph.
    For full examples, see examples/formation/
    """
    print("PS-TEROS Core WorkGraph Module")
    print("=" * 50)
    print("\nThis creates a WorkGraph using @task.graph decorator:")
    print("  - load_structure tasks (using @task)")
    print("  - VASP relaxation tasks (run in parallel)")
    print("  - extract_total_energy tasks (using @task)")
    print("\nFor examples, see:")
    print("  - examples/formation/formation.py (formation enthalpy)")<|MERGE_RESOLUTION|>--- conflicted
+++ resolved
@@ -57,11 +57,8 @@
     'bulk_energy', 'metal_energy', 'nonmetal_energy', 'oxygen_energy',
     'bulk_structure', 'metal_structure', 'nonmetal_structure', 'oxygen_structure',
     'formation_enthalpy', 'slab_structures', 'relaxed_slabs', 'slab_energies',
-<<<<<<< HEAD
     'surface_energies', 'cleavage_energies',
-=======
     'surface_energies', 'slab_remote',
->>>>>>> e48b72a5
 ])
 def core_workgraph(
     structures_dir: str,
@@ -365,11 +362,8 @@
         'relaxed_slabs': relaxed_slabs_output,
         'slab_energies': slab_energies_output,
         'surface_energies': surface_energies_output,
-<<<<<<< HEAD
         'cleavage_energies': cleavage_energies_output,
-=======
         'slab_remote': slab_remote_output,
->>>>>>> e48b72a5
     }
 
 
